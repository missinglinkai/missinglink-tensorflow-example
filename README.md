--- conflicted
+++ resolved
@@ -24,11 +24,7 @@
 ## Run
 
 In order to run an experiment with MissingLinkAI, you would need to first create a
-<<<<<<< HEAD
-project and obtain the credentials on the MissingLinkAI's web dashbash.
-=======
 project and obtain the credentials on the MissingLinkAI's web dashboard.
->>>>>>> 9012eb82
 
 With the `owner_id` and `project_token`, you can run this example from terminal.
 ```bash
